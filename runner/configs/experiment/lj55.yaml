# @package _global_

# to execute this experiment run:
# python train.py experiment=example

# all parameters below will be merged with parameters from default configurations set above
# this allows you to overwrite only specified parameters

tags: ["LJ55"]

seed: 12345

logger:
  wandb:
    tags: ${tags}
    group: "lj55"

defaults: 
  - override /energy: lj55
  - override /model/net: egnn


data:
<<<<<<< HEAD
  n_val_batches_per_epoch: 4
=======
  n_val_batches_per_epoch: 1
>>>>>>> 1fa78e21


model:
  net:
    n_particles: 55
    n_layers: 5
    hidden_nf: 64

  # noise_schedule:
  #   _target_: src.models.components.noise_schedules.LinearNoiseSchedule
  #   beta: 1.5

  noise_schedule:
    _target_: src.models.components.noise_schedules.GeometricNoiseSchedule
    sigma_min: 0.01
    sigma_max: 5

  partial_prior:
    _target_: src.energies.base_prior.MeanFreePrior
    _partial_: true
    n_particles: 55
    spatial_dim: 3

  # clipper_gen:
  #   _target_: src.models.components.clipper.Clipper
  #   should_clip_scores: True
  #   should_clip_log_rewards: False
  #   max_score_norm: 100
  #   min_log_reward: null

  lambda_weighter:
    _target_: src.models.components.lambda_weighter.NoLambdaWeighter
    _partial_: true

  clipper:
    _target_: src.models.components.clipper.Clipper
    should_clip_scores: True
    should_clip_log_rewards: False
    max_score_norm: 20
    min_log_reward: null

  diffusion_scale: 0.7

  num_init_samples: 1024
<<<<<<< HEAD
  num_samples_to_generate_per_epoch: 256
  num_samples_to_sample_from_buffer: 256
  eval_batch_size: 32
=======
  num_samples_to_generate_per_epoch: 16
  num_samples_to_sample_from_buffer: 2
  eval_batch_size: 16
>>>>>>> 1fa78e21
  nll_with_cfm: true
  init_from_prior: true<|MERGE_RESOLUTION|>--- conflicted
+++ resolved
@@ -21,11 +21,7 @@
 
 
 data:
-<<<<<<< HEAD
   n_val_batches_per_epoch: 4
-=======
-  n_val_batches_per_epoch: 1
->>>>>>> 1fa78e21
 
 
 model:
@@ -70,14 +66,10 @@
   diffusion_scale: 0.7
 
   num_init_samples: 1024
-<<<<<<< HEAD
+
   num_samples_to_generate_per_epoch: 256
   num_samples_to_sample_from_buffer: 256
   eval_batch_size: 32
-=======
-  num_samples_to_generate_per_epoch: 16
-  num_samples_to_sample_from_buffer: 2
-  eval_batch_size: 16
->>>>>>> 1fa78e21
+
   nll_with_cfm: true
   init_from_prior: true