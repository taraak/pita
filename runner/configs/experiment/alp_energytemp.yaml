--- conflicted
+++ resolved
@@ -21,17 +21,9 @@
   - override /model/noise_schedule: elucidating
 
 model:
-<<<<<<< HEAD
-#  net: 
-#    n_particles: ${energy.n_particles}
-#    n_dimension: ${energy.spatial_dim}
-    #hidden_nf: 64
-    #n_layers: 5
-=======
   net: 
     hidden_nf: 64
     n_layers: 5
->>>>>>> 657a5278
   
   partial_prior:
     _target_: src.energies.base_prior.MeanFreePrior
