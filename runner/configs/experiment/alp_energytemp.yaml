--- conflicted
+++ resolved
@@ -21,13 +21,6 @@
   - override /model/noise_schedule: elucidating
 
 model:
-<<<<<<< HEAD
-=======
-  #  net:
-  #    hidden_nf: 64
-  #    n_layers: 5
-
->>>>>>> 4669d40c
   # net:
   #   hidden_layers: 5
   # net:
