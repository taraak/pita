_target_: src.models.dem_module.DEMLitModule

optimizer:
  _target_: torch.optim.Adam
  _partial_: true
  lr: 0.001
  weight_decay: 0.0

scheduler:
  _target_: torch.optim.lr_scheduler.ReduceLROnPlateau
  _partial_: true
  mode: min
  factor: 0.1
  patience: 10

<<<<<<< HEAD
defaults:
  - net:
    - mlp
    
=======
net:
  _target_: src.models.components.mlp.MyMLP
  hidden_size: 128
  hidden_layers: 3
  emb_size: 128
  time_emb: "sinusoidal"
  input_emb: "sinusoidal"
  concat_t_emb: true
  out_dim: ${energy.dimensionality}
  input_dim: ${energy.dimensionality}

>>>>>>> c57cd93d
cfm_net:
  _target_: src.models.components.mlp.MyMLP
  hidden_size: 128
  hidden_layers: 3
  emb_size: 128
  time_emb: "sinusoidal"
  input_emb: "sinusoidal"
  concat_t_emb: true
  out_dim: ${energy.dimensionality}
  input_dim: ${energy.dimensionality}

buffer:
  _target_: src.models.components.prioritised_replay_buffer.SimpleBuffer
  dim: ${energy.dimensionality}
  max_length: 10000
  min_sample_length: 1000
  initial_sampler: null
  device: ${trainer.accelerator}
  sample_with_replacement: True
  fill_buffer_during_init: False
  prioritize: False

score_scaler: null

num_init_samples: 1024
num_estimator_mc_samples: 100
num_samples_to_generate_per_epoch: 1024
num_samples_to_sample_from_buffer: 512
num_integration_steps: 1000

<<<<<<< HEAD
# diffusion_scale: 1.0
=======
nll_with_cfm: true
nll_with_dem: false
cfm_sigma: 0.0
cfm_prior_std: ${energy.data_normalization_factor}
prioritize_cfm_training_samples: false
>>>>>>> c57cd93d

lr_scheduler_update_frequency: ${trainer.check_val_every_n_epoch}

input_scaling_factor: null
output_scaling_factor: null

compute_nll: False

# compile model for faster training with pytorch 2.0
compile: false
<|MERGE_RESOLUTION|>--- conflicted
+++ resolved
@@ -13,24 +13,10 @@
   factor: 0.1
   patience: 10
 
-<<<<<<< HEAD
 defaults:
   - net:
     - mlp
     
-=======
-net:
-  _target_: src.models.components.mlp.MyMLP
-  hidden_size: 128
-  hidden_layers: 3
-  emb_size: 128
-  time_emb: "sinusoidal"
-  input_emb: "sinusoidal"
-  concat_t_emb: true
-  out_dim: ${energy.dimensionality}
-  input_dim: ${energy.dimensionality}
-
->>>>>>> c57cd93d
 cfm_net:
   _target_: src.models.components.mlp.MyMLP
   hidden_size: 128
@@ -61,15 +47,13 @@
 num_samples_to_sample_from_buffer: 512
 num_integration_steps: 1000
 
-<<<<<<< HEAD
-# diffusion_scale: 1.0
-=======
+
 nll_with_cfm: true
 nll_with_dem: false
 cfm_sigma: 0.0
 cfm_prior_std: ${energy.data_normalization_factor}
 prioritize_cfm_training_samples: false
->>>>>>> c57cd93d
+
 
 lr_scheduler_update_frequency: ${trainer.check_val_every_n_epoch}
 
