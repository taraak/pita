_target_: src.models.dem_module.DEMLitModule

optimizer:
  _target_: torch.optim.Adam
  _partial_: true
  lr: 0.001
  weight_decay: 0.0

scheduler:
  _target_: torch.optim.lr_scheduler.ReduceLROnPlateau
  _partial_: true
  mode: min
  factor: 0.1
  patience: 10

defaults:
  - net:
    - mlp
  - noise_schedule:
    - geometric

buffer:
  _target_: src.models.components.prioritised_replay_buffer.SimpleBuffer
  dim: ${energy.dimensionality}
  max_length: 10000
  min_sample_length: 1000
  initial_sampler: null
  device: ${trainer.accelerator}
  sample_with_replacement: True
  fill_buffer_during_init: False
  prioritize: False

score_scaler: null

num_init_samples: 1024
num_estimator_mc_samples: 100
num_samples_to_generate_per_epoch: 1024
num_samples_to_sample_from_buffer: 512
eval_batch_size: 1024

num_integration_steps: 1000

nll_integration_method: euler
nll_with_cfm: true
nll_with_dem: false
nll_on_buffer: false
cfm_sigma: 0.0
cfm_prior_std: ${energy.data_normalization_factor}
use_otcfm: false
prioritize_cfm_training_samples: false

lr_scheduler_update_frequency: ${trainer.check_val_every_n_epoch}

input_scaling_factor: null
output_scaling_factor: null

# compile model for faster training with pytorch 2.0
compile: false

use_richardsons: false

cfm_loss_weight: 1.0
use_ema: false
use_exact_likelihood: True

# train cfm only on train data and not dem
debug_use_train_data: false

# initialize the buffer with samples from the prior
init_from_prior: false

# compute the nll on the train data
# this is in addition to buffer and test
compute_nll_on_train_data: false

use_buffer: true

logz_with_cfm: false

<<<<<<< HEAD
num_samples_to_save: 2048
=======
tol: 1e-5
>>>>>>> a1c13d50
<|MERGE_RESOLUTION|>--- conflicted
+++ resolved
@@ -77,8 +77,5 @@
 
 logz_with_cfm: false
 
-<<<<<<< HEAD
 num_samples_to_save: 2048
-=======
 tol: 1e-5
->>>>>>> a1c13d50
