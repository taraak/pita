--- conflicted
+++ resolved
@@ -43,11 +43,8 @@
     x0: torch.Tensor,
     num_integration_steps: int,
     reverse_time: bool = True,
-<<<<<<< HEAD
-    diffusion_scale = 1.0
-=======
+    diffusion_scale = 1.0,
     no_grad=True,
->>>>>>> c57cd93d
 ):
     start_time = 1.0 if reverse_time else 0.0
     end_time = 1.0 - start_time
@@ -61,7 +58,7 @@
     if no_grad:
         with torch.no_grad():
             for t in times:
-                x, f = euler_maruyama_step(sde, t, x, 1 / num_integration_steps)
+                x, f = euler_maruyama_step(sde, t, x, 1 / num_integration_steps, diffusion_scale)
                 samples.append(x)
     else:
         for t in times:
