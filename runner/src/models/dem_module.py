from typing import Any, Dict, Optional, Tuple

import matplotlib.pyplot as plt
import numpy as np
import torch
from lightning import LightningModule
from lightning.pytorch.loggers import WandbLogger
from torchcfm.conditional_flow_matching import (
    ConditionalFlowMatcher,
    ExactOptimalTransportConditionalFlowMatcher,
)
from torchdyn.core import NeuralODE
from torchmetrics import MeanMetric

from src.energies.base_energy_function import BaseEnergyFunction
<<<<<<< HEAD
from src.energies.base_prior import Prior, MeanFreePrior
=======
from src.utils.logging_utils import fig_to_image
>>>>>>> c57cd93d

from .components.clipper import Clipper
from .components.cnf import CNF
from .components.distribution_distances import compute_distribution_distances
from .components.lambda_weighter import BaseLambdaWeighter
from .components.noise_schedules import BaseNoiseSchedule
from .components.prioritised_replay_buffer import PrioritisedReplayBuffer
from .components.scaling_wrapper import ScalingWrapper
from .components.score_estimator import estimate_grad_Rt
from .components.score_scaler import BaseScoreScaler
from .components.sde_integration import integrate_sde
from .components.sdes import RegVEReverseSDE, VEReverseSDE


def t_stratified_loss(batch_t, batch_loss, num_bins=5, loss_name=None):
    """Stratify loss by binning t."""
    flat_losses = batch_loss.flatten().detach().cpu().numpy()
    flat_t = batch_t.flatten().detach().cpu().numpy()
    bin_edges = np.linspace(0.0, 1.0 + 1e-3, num_bins + 1)
    bin_idx = np.sum(bin_edges[:, None] <= flat_t[None, :], axis=0) - 1
    t_binned_loss = np.bincount(bin_idx, weights=flat_losses)
    t_binned_n = np.bincount(bin_idx)
    stratified_losses = {}
    if loss_name is None:
        loss_name = "loss"
    for t_bin in np.unique(bin_idx).tolist():
        bin_start = bin_edges[t_bin]
        bin_end = bin_edges[t_bin + 1]
        t_range = f"{loss_name} t=[{bin_start:.2f},{bin_end:.2f})"
        range_loss = t_binned_loss[t_bin] / t_binned_n[t_bin]
        stratified_losses[t_range] = range_loss
    return stratified_losses


def get_wandb_logger(loggers):
    """
    Gets the wandb logger if it is the
    list of loggers otherwise returns None.
    """
    wandb_logger = None
    for logger in loggers:
        if isinstance(logger, WandbLogger):
            wandb_logger = logger
            break

    return wandb_logger


class DEMLitModule(LightningModule):
    """Example of a `LightningModule` for MNIST classification.

    A `LightningModule` implements 8 key methods:

    ```python
    def __init__(self):
    # Define initialization code here.

    def setup(self, stage):
    # Things to setup before each stage, 'fit', 'validate', 'test', 'predict'.
    # This hook is called on every process when using DDP.

    def training_step(self, batch, batch_idx):
    # The complete training step.

    def validation_step(self, batch, batch_idx):
    # The complete validation step.

    def test_step(self, batch, batch_idx):
    # The complete test step.

    def predict_step(self, batch, batch_idx):
    # The complete predict step.

    def configure_optimizers(self):
    # Define and configure optimizers and LR schedulers.
    ```

    Docs:
        https://lightning.ai/docs/pytorch/latest/common/lightning_module.html
    """

    def __init__(
        self,
        net: torch.nn.Module,
        cfm_net: torch.nn.Module,
        optimizer: torch.optim.Optimizer,
        scheduler: torch.optim.lr_scheduler,
        energy_function: BaseEnergyFunction,
        noise_schedule: BaseNoiseSchedule,
        lambda_weighter: BaseLambdaWeighter,
        buffer: PrioritisedReplayBuffer,
        num_init_samples: int,
        num_estimator_mc_samples: int,
        num_samples_to_generate_per_epoch: int,
        num_samples_to_sample_from_buffer:int,
        num_integration_steps: int,
        lr_scheduler_update_frequency: int,
        nll_with_cfm: bool,
        nll_with_dem: bool,
        cfm_sigma: float,
        cfm_prior_std: float,
        compile: bool,
        prioritize_cfm_training_samples: bool = False,
        input_scaling_factor: Optional[float] = None,
        output_scaling_factor: Optional[float] = None,
        clipper: Optional[Clipper] = None,
        score_scaler: Optional[BaseScoreScaler] = None,
<<<<<<< HEAD
        compute_nll = True,
        partial_prior = None,
        clipper_gen: Optional[Clipper] = None,
        diffusion_scale = 1.0
=======
>>>>>>> c57cd93d
    ) -> None:
        """Initialize a `MNISTLitModule`.

        :param net: The model to train.
        :param optimizer: The optimizer to use for training.
        :param scheduler: The learning rate scheduler to use for training.
        :param buffer: Buffer of sampled objects
        """
        super().__init__()

        # this line allows to access init params with 'self.hparams' attribute
        # also ensures init params will be stored in ckpt
        self.save_hyperparameters(logger=False)

        self.net, self.cfm_net = net, cfm_net
        if input_scaling_factor is not None or output_scaling_factor is not None:
            self.net = ScalingWrapper(
                self.net, input_scaling_factor, output_scaling_factor
            )

            self.cfm_net = ScalingWrapper(
                self.cfm_net, input_scaling_factor, output_scaling_factor
            )

        self.score_scaler = None
        if score_scaler is not None:
            self.score_scaler = self.hparams.score_scaler(noise_schedule)

            self.net = self.score_scaler.wrap_model_for_unscaling(self.net)
            self.cfm_net = self.score_scaler.wrap_model_for_unscaling(self.cfm_net)

        self.dem_cnf = CNF(self.net, is_diffusion=True)
        self.cfm_cnf = CNF(self.cfm_net, is_diffusion=False)

        self.nll_with_cfm = nll_with_cfm
        self.nll_with_dem = nll_with_dem
        self.cfm_prior_std = cfm_prior_std
        self.conditional_flow_matcher = ExactOptimalTransportConditionalFlowMatcher(
            sigma=cfm_sigma
        )
        # self.conditional_flow_matcher = ConditionalFlowMatcher(sigma=cfm_sigma)

        self.energy_function = energy_function
        self.noise_schedule = noise_schedule
        self.buffer = buffer

        self.reverse_sde = VEReverseSDE(self.net, self.noise_schedule)

        self.clipper = clipper
        self.clipped_grad_fxn = self.clipper.wrap_grad_fxn(estimate_grad_Rt)

        self.dem_train_loss = MeanMetric()
        self.cfm_train_loss = MeanMetric()
        self.val_loss = MeanMetric()
        self.test_loss = MeanMetric()

        self.val_nll_logdetjac = MeanMetric()
        self.test_nll_logdetjac = MeanMetric()
        self.val_nll_log_p_1 = MeanMetric()
        self.test_nll_log_p_1 = MeanMetric()
        self.val_nll = MeanMetric()
        self.test_nll = MeanMetric()
        self.val_nfe = MeanMetric()
        self.test_nfe = MeanMetric()

        self.val_dem_nll_logdetjac = MeanMetric()
        self.test_dem_nll_logdetjac = MeanMetric()
        self.val_dem_nll_log_p_1 = MeanMetric()
        self.test_dem_nll_log_p_1 = MeanMetric()
        self.val_dem_nll = MeanMetric()
        self.test_dem_nll = MeanMetric()
        self.val_dem_nfe = MeanMetric()
        self.test_dem_nfe = MeanMetric()

        self.num_init_samples = num_init_samples
        self.num_estimator_mc_samples = num_estimator_mc_samples
        self.num_samples_to_generate_per_epoch = num_samples_to_generate_per_epoch
        self.num_samples_to_sample_from_buffer = num_samples_to_sample_from_buffer
        self.num_integration_steps = num_integration_steps

        self.prioritize_cfm_training_samples = prioritize_cfm_training_samples
        self.lambda_weighter = self.hparams.lambda_weighter(self.noise_schedule)

        self.last_samples = None
        self.last_energies = None
        self.eval_step_outputs = []

        self.partial_prior = partial_prior

        self.clipper_gen = clipper_gen

        self.diffusion_scale = diffusion_scale

    def forward(self, t: torch.Tensor, x: torch.Tensor) -> torch.Tensor:
        """Perform a forward pass through the model `self.net`.

        :param x: A tensor of images.
        :return: A tensor of logits.
        """
        return self.net(t, x)

    def get_cfm_loss(self, samples: torch.Tensor) -> torch.Tensor:
        x0 = (
            torch.randn(
                self.num_samples_to_generate_per_epoch,
                self.energy_function.dimensionality,
                device=self.device,
            )
            * self.cfm_prior_std
        )
        x1 = self.energy_function.unnormalize(samples)

        t, xt, ut = self.conditional_flow_matcher.sample_location_and_conditional_flow(
            x0, x1
        )

        vt = self.cfm_net(t, xt)
        return (vt - ut).pow(2).mean(dim=-1) / (
            self.energy_function.data_normalization_factor**2
        )

    def should_train_cfm(self, batch_idx: int) -> bool:
        return self.nll_with_cfm

    def get_loss(self, times: torch.Tensor, samples: torch.Tensor) -> torch.Tensor:
        estimated_score = estimate_grad_Rt(
            times,
            samples,
            self.energy_function,
            self.noise_schedule,
            num_mc_samples=self.num_estimator_mc_samples,
        )

        if self.clipper is not None and self.clipper.should_clip_scores:
            estimated_score = self.clipper.clip_scores(estimated_score)

        if self.score_scaler is not None:
            estimated_score = self.score_scaler.scale_target_score(
                estimated_score, times
            )

        predicted_score = self.forward(times, samples)

<<<<<<< HEAD
        error_norms = (
            predicted_score - estimated_score
        ).pow(2)

        return (self.lambda_weighter(times) * error_norms).mean() #[:,None]
=======
        error_norms = (predicted_score - estimated_score).pow(2).mean(-1)

        return error_norms / self.lambda_weighter(times)
>>>>>>> c57cd93d

    def training_step(
        self, batch: Tuple[torch.Tensor, torch.Tensor], batch_idx: int
    ) -> torch.Tensor:
        """Perform a single training step on a batch of data from the training set.

        :param batch: A batch of data (a tuple) containing the input tensor of images and target
            labels.
        :param batch_idx: The index of the current batch.
        :return: A tensor of losses between model predictions and targets.
        """
<<<<<<< HEAD
        iter_samples, _, _ = self.buffer.sample(
            self.num_samples_to_sample_from_buffer
        )

        times = torch.rand(
            (self.num_samples_to_sample_from_buffer,),
            device=iter_samples.device
=======
        iter_samples, _, _ = self.buffer.sample(self.num_samples_to_generate_per_epoch)

        times = torch.rand(
            (self.num_samples_to_generate_per_epoch,), device=iter_samples.device
>>>>>>> c57cd93d
        )

        noised_samples = iter_samples + (
            torch.randn_like(iter_samples)
            * self.noise_schedule.h(times).sqrt().unsqueeze(-1)
        )

        loss = self.get_loss(times, noised_samples)
        self.log_dict(
            t_stratified_loss(times, loss, loss_name="train/stratified/dem_loss")
        )
        loss = loss.mean()

        # update and log metrics
        self.dem_train_loss(loss)
        self.log(
            "train/dem_loss",
            self.dem_train_loss,
            on_step=False,
            on_epoch=True,
            prog_bar=True,
        )

        if self.should_train_cfm(batch_idx):
            cfm_samples, _, _ = self.buffer.sample(
                self.num_samples_to_generate_per_epoch,
                prioritize=self.prioritize_cfm_training_samples,
            )

            cfm_loss = self.get_cfm_loss(cfm_samples)
            self.log_dict(
                t_stratified_loss(
                    times, cfm_loss, loss_name="train/stratified/cfm_loss"
                )
            )
            cfm_loss = cfm_loss.mean()
            self.cfm_train_loss(cfm_loss)
            self.log(
                "train/cfm_loss",
                self.cfm_train_loss,
                on_step=False,
                on_epoch=True,
                prog_bar=True,
            )

            loss = loss + cfm_loss

        # return loss or backpropagation will fail
        return loss

    def generate_samples(
        self,
        reverse_sde: VEReverseSDE = None,
        num_samples: Optional[int] = None,
        return_full_trajectory: bool = False,
        diffusion_scale = 1.0
    ) -> torch.Tensor:
        num_samples = num_samples or self.num_samples_to_generate_per_epoch
<<<<<<< HEAD
        samples = self.prior.sample(num_samples)

=======
        samples = torch.randn(
            (num_samples, self.energy_function.dimensionality), device=self.device
        ) * (self.noise_schedule.h(1) ** 0.5)
>>>>>>> c57cd93d

        return self.integrate(
            reverse_sde=reverse_sde,
            samples=samples,
            reverse_time=True,
            return_full_trajectory=return_full_trajectory,
            diffusion_scale = diffusion_scale
        )

    def integrate(
        self,
        reverse_sde: VEReverseSDE = None,
        samples: torch.Tensor = None,
        reverse_time=True,
        return_full_trajectory=False,
<<<<<<< HEAD
        diffusion_scale = 1.0
=======
        no_grad=True,
>>>>>>> c57cd93d
    ) -> torch.Tensor:
        trajectory = integrate_sde(
            reverse_sde or self.reverse_sde,
            samples,
            self.num_integration_steps + 1,
<<<<<<< HEAD
            reverse_time = reverse_time,
            diffusion_scale = diffusion_scale
=======
            reverse_time=reverse_time,
            no_grad=no_grad,
>>>>>>> c57cd93d
        )
        if return_full_trajectory:
            return trajectory
        return trajectory[-1]

<<<<<<< HEAD
    @property
    def prior(self):
        if self._prior is None:
            self._prior = self.partial_prior(device=self.device, scale=self.noise_schedule.h(1) ** 0.5)
        return self._prior

    def compute_nll(self, samples: torch.Tensor):
=======
    def compute_nll(
        self, cnf, prior, samples: torch.Tensor, num_integration_steps=1, method="dopri5"
    ):
>>>>>>> c57cd93d
        aug_samples = torch.cat(
            [samples, torch.zeros(samples.shape[0], 1, device=samples.device)], dim=-1
        )

        aug_output = cnf.integrate(aug_samples, num_integration_steps=1, method=method)[
            -1
        ]
        x_1, logdetjac = aug_output[..., :-1], aug_output[..., -1]
        log_p_1 = prior.log_prob(x_1)
        log_p_0 = log_p_1 + logdetjac
        nll = -log_p_0
        return nll, x_1, logdetjac, log_p_1

    def on_train_epoch_end(self) -> None:
        "Lightning hook that is called when a training epoch ends."
        # self.last_samples = self.generate_samples()
        # self.last_energies = self.energy_function(self.last_samples)
        if self.clipper_gen is not None:
            reverse_sde = VEReverseSDE(
                self.clipper_gen.wrap_grad_fxn(self.net),
                self.noise_schedule
              )
            self.last_samples = self.generate_samples(reverse_sde=reverse_sde, diffusion_scale = self.diffusion_scale)
            self.last_energies = self.energy_function(self.last_samples)
        else:
            self.last_samples = self.generate_samples(diffusion_scale = self.diffusion_scale)
            self.last_energies = self.energy_function(self.last_samples)

        self.buffer.add(self.last_samples, self.last_energies)

    def compute_and_log_nll(self, cnf, prior, samples, prefix, name):
        cnf.nfe = 0.0
        nll, forwards_samples, logdetjac, log_p_1 = self.compute_nll(cnf, prior, samples)
        nfe_metric = getattr(self, f"{prefix}_{name}nfe")
        nll_metric = getattr(self, f"{prefix}_{name}nll")
        logdetjac_metric = getattr(self, f"{prefix}_{name}nll_logdetjac")
        log_p_1_metric = getattr(self, f"{prefix}_{name}nll_log_p_1")
        nfe_metric.update(cnf.nfe)
        nll_metric.update(nll)
        logdetjac_metric.update(logdetjac)
        log_p_1_metric.update(log_p_1)

        self.log_dict(
            {
                f"{prefix}/{name}_nfe": nfe_metric,
                f"{prefix}/{name}nll_logdetjac": logdetjac_metric,
                f"{prefix}/{name}nll_log_p_1": log_p_1_metric,
            },
            on_epoch=True,
        )
        self.log(
            f"{prefix}/{name}nll",
            nll_metric,
            on_step=False,
            on_epoch=True,
            prog_bar=True,
        )
        return forwards_samples

    def eval_step(self, prefix: str, batch: torch.Tensor, batch_idx: int) -> None:
        """Perform a single eval step on a batch of data from the validation set.

        :param batch: A batch of data (a tuple) containing the input tensor of images and target
            labels.
        :param batch_idx: The index of the current batch.
        """
        times = torch.rand(
            (self.num_samples_to_generate_per_epoch,), device=batch.device
        )

        batch = self.energy_function.sample_test_set(
            self.num_samples_to_generate_per_epoch
        )

        noised_batch = batch + (
            torch.randn_like(batch) * self.noise_schedule.h(times).sqrt().unsqueeze(-1)
        )

        loss = self.get_loss(times, noised_batch).mean(-1)

        # generate samples noise --> data if needed
        backwards_samples = self.last_samples
        if backwards_samples is None:
            backwards_samples = self.generate_samples(num_samples=len(batch))

<<<<<<< HEAD
        # generate data --> noise
        if self.hparams.compute_nll:
            nll, forwards_samples, logdetjac = self.compute_nll(batch)
            nll_metric = self.val_nll if prefix == "val" else self.test_nll
            nll_metric.update(nll)

            self.log(
                f"{prefix}/nll", nll_metric, on_step=False, on_epoch=True, prog_bar=True
            )

=======
>>>>>>> c57cd93d
        # update and log metrics
        loss_metric = self.val_loss if prefix == "val" else self.test_loss
        loss_metric(loss)

        self.log(
            f"{prefix}/loss", loss_metric, on_step=False, on_epoch=True, prog_bar=True
        )
<<<<<<< HEAD
        self.eval_step_outputs.append(
            {"data_0": batch, "gen_0": backwards_samples} #, "gen_1": forwards_samples
        )
=======

        to_log = {
            "data_0": batch,
            "gen_0": backwards_samples,
        }
        if self.nll_with_dem:
            forwards_samples = self.compute_and_log_nll(self.dem_cnf, self.prior, batch, prefix, "dem_")
            to_log["gen_1_dem"] = forwards_samples
        if self.nll_with_cfm:
            forwards_samples = self.compute_and_log_nll(self.cfm_cnf, self.cfm_prior, batch, prefix, "")
            to_log["gen_1_cfm"] = forwards_samples

        self.eval_step_outputs.append(to_log)
>>>>>>> c57cd93d

    def validation_step(self, batch: torch.Tensor, batch_idx: int) -> None:
        self.eval_step("val", batch, batch_idx)

    def test_step(self, batch: torch.Tensor, batch_idx: int) -> None:
        self.eval_step("test", batch, batch_idx)

    def generate_cfm_samples(self):
        def reverse_wrapper(model):
            def fxn(t, x, args=None):
                if t.ndim == 0:
                    t = t.unsqueeze(0)

                return model(t.repeat(len(x)), x)

            return fxn

        node = NeuralODE(
            reverse_wrapper(self.cfm_net),
            solver="dopri5",
            sensitivity="adjoint",
            atol=1e-4,
            rtol=1e-4,
        )

        with torch.no_grad():
            shape = (
                self.num_samples_to_generate_per_epoch,
                self.energy_function.dimensionality,
            )

            noise = torch.randn(shape, device=self.device) * self.cfm_prior_std
            traj = node.trajectory(
                noise,
                t_span=torch.linspace(0, 1, 2, device=self.device),
            )

            return traj[-1]

    def scatter_prior(self, prefix, outputs):
        wandb_logger = get_wandb_logger(self.loggers)
        fig, ax = plt.subplots()
        n_samples = outputs.shape[0]
        ax.scatter(*outputs.detach().cpu().T, label="Generated prior")
        ax.scatter(
            *self.prior.sample((n_samples,)).cpu().T,
            label="True prior",
            alpha=0.5,
        )
        ax.legend()
        wandb_logger.log_image(f"{prefix}/generated_prior", [fig_to_image(fig)])

    def eval_epoch_end(self, prefix: str):
        wandb_logger = get_wandb_logger(self.loggers)
        # convert to dict of tensors assumes [batch, ...]
        outputs = {
            k: torch.cat([dic[k] for dic in self.eval_step_outputs], dim=0)
            for k in self.eval_step_outputs[0]
        }

        if self.energy_function.dimensionality == 2:
            if self.nll_with_cfm:
                self.scatter_prior(prefix + "/cfm", outputs["gen_1_cfm"])
            if self.nll_with_dem:
                self.scatter_prior(prefix + "/dem", outputs["gen_1_dem"])

        unprioritized_buffer_samples, cfm_samples = None, None
        if self.nll_with_cfm:
            unprioritized_buffer_samples, _, _ = self.buffer.sample(
                self.num_samples_to_generate_per_epoch,
                prioritize=self.prioritize_cfm_training_samples,
            )

            cfm_samples = self.generate_cfm_samples()

        self.energy_function.log_on_epoch_end(
            self.last_samples,
            self.last_energies,
            unprioritized_buffer_samples,
            cfm_samples,
            self.buffer,
            wandb_logger,
        )

        # pad with time dimension 1
        names, dists = compute_distribution_distances(
            outputs["gen_0"][:, None], outputs["data_0"][:, None]
        )
        names = [f"{prefix}/{name}" for name in names]
        d = dict(zip(names, dists))
        self.log_dict(d, sync_dist=True)
        self.eval_step_outputs.clear()

    def on_validation_epoch_end(self) -> None:
        self.eval_epoch_end("val")

    def on_test_epoch_end(self) -> None:
        self.eval_epoch_end("test")

    def setup(self, stage: str) -> None:
        """Lightning hook that is called at the beginning of fit (train + validate), validate,
        test, or predict.

        This is a good hook when you need to build models dynamically or adjust something about
        them. This hook is called on every process when using DDP.

        :param stage: Either `"fit"`, `"validate"`, `"test"`, or `"predict"`.
        """

        def _grad_fxn(t, x):
            return self.clipped_grad_fxn(
                t,
                x,
                self.energy_function,
                self.noise_schedule,
                self.num_estimator_mc_samples,
            )

        reverse_sde = VEReverseSDE(_grad_fxn, self.noise_schedule)

        init_states = self.generate_samples(reverse_sde, self.num_init_samples, diffusion_scale=self.diffusion_scale)
        init_energies = self.energy_function(init_states)

        self.buffer.add(init_states, init_energies)

        if self.hparams.compile and stage == "fit":
            self.net = torch.compile(self.net)
            self.cfm_net = torch.compile(self.cfm_net)

        var_scale = self.noise_schedule.h(1)
        self.prior = torch.distributions.MultivariateNormal(
            torch.zeros(self.energy_function.dimensionality, device=self.device),
            torch.eye(self.energy_function.dimensionality, device=self.device) * var_scale
        )

        if self.nll_with_cfm:
            var_scale = self.cfm_prior_std**2
            self.cfm_prior = torch.distributions.MultivariateNormal(
                torch.zeros(self.energy_function.dimensionality, device=self.device),
                torch.eye(self.energy_function.dimensionality, device=self.device) * var_scale
            )

    def configure_optimizers(self) -> Dict[str, Any]:
        """Choose what optimizers and learning-rate schedulers to use in your optimization.
        Normally you'd need one. But in the case of GANs or similar you might have multiple.

        Examples:
            https://lightning.ai/docs/pytorch/latest/common/lightning_module.html#configure-optimizers

        :return: A dict containing the configured optimizers and learning-rate schedulers to be used for training.
        """
        optimizer = self.hparams.optimizer(params=self.trainer.model.parameters())
        if self.hparams.scheduler is not None:
            scheduler = self.hparams.scheduler(optimizer=optimizer)
            return {
                "optimizer": optimizer,
                "lr_scheduler": {
                    "scheduler": scheduler,
                    "monitor": "val/loss",
                    "interval": "epoch",
                    "frequency": self.hparams.lr_scheduler_update_frequency,
                },
            }
        return {"optimizer": optimizer}


class PISLitModule(DEMLitModule):
    def training_step(
        self, batch: Tuple[torch.Tensor, torch.Tensor], batch_idx: int
    ) -> torch.Tensor:
        """Perform a single training step on a batch of data from the training set.

        :param batch: A batch of data (a tuple) containing the input tensor of images and target
            labels.
        :param batch_idx: The index of the current batch.
        :return: A tensor of losses between model predictions and targets.
        """
        dim = self.energy_function.dimensionality
        aug_prior_samples = torch.zeros(self.num_samples_to_generate_per_epoch, dim+1, device=self.device)

        aug_output = self.integrate(
            self.reg_reverse_sde,
            aug_prior_samples,
            return_full_trajectory=True,
            no_grad=False,
        )[-1]
        x_1, quad_reg = aug_output[..., :-1], aug_output[..., -1]
        prior_nll = self.prior.log_prob(x_1).mean() / dim
        sample_nll = self.energy_function(x_1).mean() / dim
        term_loss = sample_nll - prior_nll
        quad_reg = (quad_reg / dim).mean()
        loss = term_loss + quad_reg
        self.log_dict(
            {
                "train/reg_loss": quad_reg,
                "train/prior_nll": prior_nll,
                "train/sample_nll": sample_nll,
                "train/term_loss": term_loss,
            }
        )

        # update and log metrics
        self.pis_train_loss(loss)
        self.log(
            "train/loss",
            self.pis_train_loss,
            on_step=False,
            on_epoch=True,
            prog_bar=True,
        )
        return loss

    def setup(self, stage: str) -> None:
        super().setup(stage)
        self.reg_reverse_sde = RegVEReverseSDE(self.net, self.noise_schedule)
        self.pis_train_loss = MeanMetric()


if __name__ == "__main__":
    _ = DEMLitModule(
        None,
        None,
        None,
        None,
        None,
        None,
        None,
        None,
        None,
    )<|MERGE_RESOLUTION|>--- conflicted
+++ resolved
@@ -13,11 +13,8 @@
 from torchmetrics import MeanMetric
 
 from src.energies.base_energy_function import BaseEnergyFunction
-<<<<<<< HEAD
 from src.energies.base_prior import Prior, MeanFreePrior
-=======
 from src.utils.logging_utils import fig_to_image
->>>>>>> c57cd93d
 
 from .components.clipper import Clipper
 from .components.cnf import CNF
@@ -125,13 +122,9 @@
         output_scaling_factor: Optional[float] = None,
         clipper: Optional[Clipper] = None,
         score_scaler: Optional[BaseScoreScaler] = None,
-<<<<<<< HEAD
-        compute_nll = True,
         partial_prior = None,
         clipper_gen: Optional[Clipper] = None,
         diffusion_scale = 1.0
-=======
->>>>>>> c57cd93d
     ) -> None:
         """Initialize a `MNISTLitModule`.
 
@@ -275,17 +268,12 @@
 
         predicted_score = self.forward(times, samples)
 
-<<<<<<< HEAD
         error_norms = (
             predicted_score - estimated_score
-        ).pow(2)
-
-        return (self.lambda_weighter(times) * error_norms).mean() #[:,None]
-=======
-        error_norms = (predicted_score - estimated_score).pow(2).mean(-1)
-
-        return error_norms / self.lambda_weighter(times)
->>>>>>> c57cd93d
+        ).pow(2).mean(-1)
+
+        return (self.lambda_weighter(times) * error_norms)
+
 
     def training_step(
         self, batch: Tuple[torch.Tensor, torch.Tensor], batch_idx: int
@@ -297,7 +285,7 @@
         :param batch_idx: The index of the current batch.
         :return: A tensor of losses between model predictions and targets.
         """
-<<<<<<< HEAD
+
         iter_samples, _, _ = self.buffer.sample(
             self.num_samples_to_sample_from_buffer
         )
@@ -305,12 +293,6 @@
         times = torch.rand(
             (self.num_samples_to_sample_from_buffer,),
             device=iter_samples.device
-=======
-        iter_samples, _, _ = self.buffer.sample(self.num_samples_to_generate_per_epoch)
-
-        times = torch.rand(
-            (self.num_samples_to_generate_per_epoch,), device=iter_samples.device
->>>>>>> c57cd93d
         )
 
         noised_samples = iter_samples + (
@@ -369,14 +351,8 @@
         diffusion_scale = 1.0
     ) -> torch.Tensor:
         num_samples = num_samples or self.num_samples_to_generate_per_epoch
-<<<<<<< HEAD
+
         samples = self.prior.sample(num_samples)
-
-=======
-        samples = torch.randn(
-            (num_samples, self.energy_function.dimensionality), device=self.device
-        ) * (self.noise_schedule.h(1) ** 0.5)
->>>>>>> c57cd93d
 
         return self.integrate(
             reverse_sde=reverse_sde,
@@ -392,41 +368,24 @@
         samples: torch.Tensor = None,
         reverse_time=True,
         return_full_trajectory=False,
-<<<<<<< HEAD
-        diffusion_scale = 1.0
-=======
+        diffusion_scale = 1.0,
         no_grad=True,
->>>>>>> c57cd93d
     ) -> torch.Tensor:
         trajectory = integrate_sde(
             reverse_sde or self.reverse_sde,
             samples,
             self.num_integration_steps + 1,
-<<<<<<< HEAD
-            reverse_time = reverse_time,
-            diffusion_scale = diffusion_scale
-=======
+            diffusion_scale = diffusion_scale,
             reverse_time=reverse_time,
             no_grad=no_grad,
->>>>>>> c57cd93d
         )
         if return_full_trajectory:
             return trajectory
         return trajectory[-1]
 
-<<<<<<< HEAD
-    @property
-    def prior(self):
-        if self._prior is None:
-            self._prior = self.partial_prior(device=self.device, scale=self.noise_schedule.h(1) ** 0.5)
-        return self._prior
-
-    def compute_nll(self, samples: torch.Tensor):
-=======
     def compute_nll(
         self, cnf, prior, samples: torch.Tensor, num_integration_steps=1, method="dopri5"
     ):
->>>>>>> c57cd93d
         aug_samples = torch.cat(
             [samples, torch.zeros(samples.shape[0], 1, device=samples.device)], dim=-1
         )
@@ -512,19 +471,7 @@
         if backwards_samples is None:
             backwards_samples = self.generate_samples(num_samples=len(batch))
 
-<<<<<<< HEAD
-        # generate data --> noise
-        if self.hparams.compute_nll:
-            nll, forwards_samples, logdetjac = self.compute_nll(batch)
-            nll_metric = self.val_nll if prefix == "val" else self.test_nll
-            nll_metric.update(nll)
-
-            self.log(
-                f"{prefix}/nll", nll_metric, on_step=False, on_epoch=True, prog_bar=True
-            )
-
-=======
->>>>>>> c57cd93d
+
         # update and log metrics
         loss_metric = self.val_loss if prefix == "val" else self.test_loss
         loss_metric(loss)
@@ -532,11 +479,6 @@
         self.log(
             f"{prefix}/loss", loss_metric, on_step=False, on_epoch=True, prog_bar=True
         )
-<<<<<<< HEAD
-        self.eval_step_outputs.append(
-            {"data_0": batch, "gen_0": backwards_samples} #, "gen_1": forwards_samples
-        )
-=======
 
         to_log = {
             "data_0": batch,
@@ -550,7 +492,6 @@
             to_log["gen_1_cfm"] = forwards_samples
 
         self.eval_step_outputs.append(to_log)
->>>>>>> c57cd93d
 
     def validation_step(self, batch: torch.Tensor, batch_idx: int) -> None:
         self.eval_step("val", batch, batch_idx)
@@ -680,18 +621,10 @@
             self.net = torch.compile(self.net)
             self.cfm_net = torch.compile(self.cfm_net)
 
-        var_scale = self.noise_schedule.h(1)
-        self.prior = torch.distributions.MultivariateNormal(
-            torch.zeros(self.energy_function.dimensionality, device=self.device),
-            torch.eye(self.energy_function.dimensionality, device=self.device) * var_scale
-        )
+        self.prior = self.partial_prior(device=self.device, scale=self.noise_schedule.h(1) ** 0.5)
 
         if self.nll_with_cfm:
-            var_scale = self.cfm_prior_std**2
-            self.cfm_prior = torch.distributions.MultivariateNormal(
-                torch.zeros(self.energy_function.dimensionality, device=self.device),
-                torch.eye(self.energy_function.dimensionality, device=self.device) * var_scale
-            )
+            self.cfm_prior = self.partial_prior(device=self.device, scale=self.cfm_prior_std)   
 
     def configure_optimizers(self) -> Dict[str, Any]:
         """Choose what optimizers and learning-rate schedulers to use in your optimization.
