--- conflicted
+++ resolved
@@ -545,13 +545,9 @@
             labels.
         :param batch_idx: The index of the current batch.
         """
-<<<<<<< HEAD
         batch = self.energy_function.sample_test_set(
             self.num_samples_to_generate_per_epoch
         )
-=======
-        batch = self.energy_function.sample_test_set(self.eval_batch_size)
->>>>>>> cc44356d
 
         # generate samples noise --> data if needed
         backwards_samples = self.last_samples
@@ -564,13 +560,9 @@
             self.eval_step_outputs.append({"gen_0": backwards_samples})
             return
 
-<<<<<<< HEAD
         times = torch.rand(
             (self.num_samples_to_generate_per_epoch,), device=batch.device
         )
-=======
-        times = torch.rand((self.eval_batch_size,), device=batch.device)
->>>>>>> cc44356d
 
         noised_batch = batch + (
             torch.randn_like(batch) * self.noise_schedule.h(times).sqrt().unsqueeze(-1)
