--- conflicted
+++ resolved
@@ -348,13 +348,10 @@
             if self.hparams.debug_use_train_data:
                 cfm_samples = self.energy_function.sample_train_set(
                     self.num_samples_to_sample_from_buffer
-<<<<<<< HEAD
-=======
                 )
                 times = torch.rand(
                     (self.num_samples_to_sample_from_buffer,),
                     device=cfm_samples.device
->>>>>>> ec19d109
                 )
             else:
                 cfm_samples, _, _ = self.buffer.sample(
