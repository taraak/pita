import copy
import logging
import time
from dataclasses import fields
from typing import List, Optional

import hydra
import matplotlib.pyplot as plt
import numpy as np
import ot as pot
import PIL
import torch
import wandb
from src.energies.base_energy_function import BaseEnergyFunction
from src.energies.components.rotation import Random3DRotationTransform
from src.models.base import BaseLightningModule
from src.models.components.energy_net import EnergyNet
from src.models.components.noise_schedules import BaseNoiseSchedule
from src.models.components.score_net import FlowNet, ScoreNet
from src.models.components.sde_integration import WeightedSDEIntegrator
from src.models.components.sdes import SDETerms, VEReverseSDE
from src.models.components.utils import get_wandb_logger, sample_from_tensor
from src.utils.data_utils import remove_mean
from torchmetrics import MeanMetric

from .components.clipper import Clipper
from .components.distribution_distances import energy_distances
from .components.prioritised_replay_buffer import PrioritisedReplayBuffer
from .components.score_estimator import estimate_grad_Rt, estimate_Rt

logger = logging.getLogger(__name__)

# set matmul precision to medium
torch.set_float32_matmul_precision("high")


class MyModuleDict(torch.nn.ModuleDict):
    def __setitem__(self, key, value):
        key = str(key)
        super().__setitem__(key, value)

    def __getitem__(self, key):
        key = str(key)
        return super().__getitem__(key)

    def __contains__(self, key):
        key = str(key)
        return super().__contains__(key)


class energyTempModule(BaseLightningModule):
    strict_loading = False

    def __init__(
        self,
        net: torch.nn.Module,
        optimizer: torch.optim.Optimizer,
        scheduler: torch.optim.lr_scheduler,
        clipper: Clipper,
        noise_schedule: BaseNoiseSchedule,
        partial_buffer: PrioritisedReplayBuffer,
        training_batch_size: int,
        num_integration_steps: int,
        lr_scheduler_update_frequency: int,
        num_samples_to_save: int,
        num_init_samples: int,
        temperatures: List[float],
        num_eval_samples: int,
        scale_diffusion: bool,
        test_batch_size: int,
        inference_batch_size: int,
        start_resampling_step: int,
        end_resampling_step: int,
        resampling_interval: int,
        num_epochs_per_temp: List[int],
        num_negative_time_steps: int,
        resample_at_end: bool,
        compile: bool,
        loss_weights: dict,
        partial_prior=None,
        init_from_prior=False,
        *args,
        **kwargs,
    ):
        super().__init__()

        self.save_hyperparameters(logger=False)

        h_theta = self.hparams.net()
        self.energy_net = EnergyNet(
            score_net=copy.deepcopy(h_theta), precondition_beta=self.hparams.precondition_beta
        )
        self.score_net = ScoreNet(model=h_theta, precondition_beta=self.hparams.precondition_beta)
        if self.hparams.get("debug_fm", False):
            self.score_net = FlowNet(model=h_theta)

        self.score_net_forward = self.score_net.forward
        self.energy_net_forward_energy = self.energy_net.forward_energy
        self.energy_net_forward = self.energy_net.forward
        self.energy_net_denoiser_and_energy = self.energy_net.denoiser_and_energy
        if self.hparams.compile:
            # self.score_net = torch.compile(self.score_net)
            # self.energy_net = torch.compile(self.energy_net)
            start = time.time()
            self.score_net_forward = torch.compile(self.score_net.forward)
            self.energy_net_forward_energy = torch.compile(self.energy_net.forward_energy)
            self.energy_net_forward = torch.compile(self.energy_net.forward)
            # Cannot compile denoiser and energy as we can't do a backward pass through it
            # https://github.com/pytorch/pytorch/issues/91469
            # self.energy_net_denoiser_and_energy = torch.compile(
            #     self.energy_net.denoiser_and_energy
            # )
            end = time.time()
            logger.info(f"Compilation time: {end - start:.2f} seconds")

        self.reverse_sde = VEReverseSDE(
            energy_net=self.energy_net,
            noise_schedule=self.hparams.noise_schedule,
            score_net=self.score_net,
            pin_energy=False,
            debias_inference=self.hparams.debias_inference,
        )
        if self.hparams.dem.num_training_epochs > 0:
            self.dem_reverse_sde = VEReverseSDE(
                noise_schedule=self.hparams.dem.noise_schedule,
                score_net=self.score_net,
                debias_inference=False,
            )
            self.weighted_sde_integrator_dem = WeightedSDEIntegrator(
                sde=self.dem_reverse_sde,
                num_integration_steps=self.hparams.num_integration_steps,
                reverse_time=True,
                time_range=1.0,
                no_grad=True,
                diffusion_scale=self.hparams.diffusion_scale,
                resampling_interval=-1,
                num_negative_time_steps=self.hparams.num_negative_time_steps,
                post_mcmc_steps=self.hparams.post_mcmc_steps,
                start_resampling_step=0,
                end_resampling_step=self.hparams.num_integration_steps,
                resample_at_end=False,
                batch_size=self.hparams.inference_batch_size,
                lightning_module=self,
            )

        n_steps = self.hparams.num_integration_steps
        if self.hparams.get("debug_fm", False):
            n_steps = 1
        self.weighted_sde_integrator = WeightedSDEIntegrator(
            sde=self.reverse_sde,
            num_integration_steps=n_steps,
            reverse_time=True,
            time_range=1.0,
            no_grad=True,
            diffusion_scale=self.hparams.diffusion_scale,
            resampling_interval=self.hparams.resampling_interval,
            num_negative_time_steps=self.hparams.num_negative_time_steps,
            post_mcmc_steps=self.hparams.post_mcmc_steps,
            dt_negative_time=self.hparams.dt_negative_time,
            do_langevin=self.hparams.do_langevin,
            start_resampling_step=self.hparams.start_resampling_step,
            end_resampling_step=self.hparams.end_resampling_step,
            resample_at_end=self.hparams.resample_at_end,
            batch_size=self.hparams.inference_batch_size,
            lightning_module=self,
        )
        self.val_energy_w2 = MeanMetric()
        self.val_energy_w1 = MeanMetric()
        self.val_dist_w2 = MeanMetric()
        self.val_num_unique_idxs = MeanMetric()
        self.register_buffer("temperatures", torch.tensor(self.hparams.temperatures))
        self.register_buffer("inverse_temperatures", torch.round(self.temperatures[0] / self.temperatures, decimals=2))
        n_temps = len(self.inverse_temperatures)
        self.active_inverse_temperature_index = 0
        logger.debug(f"Temperatures: {self.temperatures}")
        logger.debug(f"Inverse Temperatures: {self.inverse_temperatures}")
        self.sample_buffers = MyModuleDict(
            {
                str(temp_index): self.hparams.partial_buffer()
                for temp_index in range(n_temps)
            }
        )
        times = torch.linspace(1, 0, self.hparams.num_integration_steps + 1)
        t_start = times[self.hparams.start_resampling_step]
        self.priors = {
            i: self.hparams.partial_prior(
                scale=(self.hparams.noise_schedule.h(t_start) / inverse_temp) ** 0.5,
            )
            for i, inverse_temp in enumerate(self.inverse_temperatures)
        }

    def generate_samples(
        self,
        prior,
        energy_function: BaseEnergyFunction,
        num_samples: int,
        inverse_temp: Optional[float] = 1.0,
        annealing_factor: Optional[float] = 1.0,
        return_full_trajectory: Optional[bool] = False,
        return_logweights: Optional[bool] = False,
        weighted_sde_integrator: Optional[WeightedSDEIntegrator] = None,
    ) -> torch.Tensor:
        prior_samples = prior.sample(num_samples, self.device)
        if self.hparams.get("debug_fm", False):
            from src.models.components.wrappers import torch_wrapper
            from torchdyn.core import NeuralODE

            wrapped_net = torch_wrapper(self.score_net)
            node = NeuralODE(
                wrapped_net,
                atol=1e-4,
                rtol=1e-4,
                solver="dopri5",
                sensitivity="adjoint",
            )
            t_span = torch.linspace(0, 1, 2)
            x = prior_samples
            (
                samples_not_resampled,
                logweights,
                num_unique_idxs,
                sde_terms,
            ) = self.weighted_sde_integrator.integrate_sde(
                x1=prior_samples.clone()[: self.hparams.inference_batch_size],
                energy_function=energy_function,
                resampling_interval=self.hparams.num_integration_steps + 1,
                inverse_temperature=inverse_temp,
                annealing_factor=annealing_factor,
            )
            samples = node.trajectory(x, t_span=t_span)[-1]
            return (
                samples,
                samples_not_resampled[-1],
                logweights,
                num_unique_idxs,
                sde_terms,
            )

        if weighted_sde_integrator is None:
            weighted_sde_integrator = self.weighted_sde_integrator

        samples, _, num_unique_idxs, sde_terms = weighted_sde_integrator.integrate_sde(
            x1=prior_samples.clone(),
            energy_function=energy_function,
            inverse_temperature=inverse_temp,
            annealing_factor=annealing_factor,
        )
        if not return_full_trajectory:
            samples = samples[-1]

        if return_logweights:
            # reintegrate without resampling to get logweights, don't need as many samples
            samples_not_resampled, logweights, _, _ = weighted_sde_integrator.integrate_sde(
                x1=prior_samples.clone()[: self.hparams.inference_batch_size],
                energy_function=energy_function,
                resampling_interval=self.hparams.num_integration_steps + 1,
                inverse_temperature=inverse_temp,
                annealing_factor=annealing_factor,
            )
            return (
                samples,
                samples_not_resampled[-1],
                logweights,
                num_unique_idxs,
                sde_terms,
            )

        return samples, num_unique_idxs, sde_terms

    def logsigma_stratified_loss(self, batch_t, batch_loss, num_bins=5, loss_name=None):
        """Stratify loss by binning t."""
        flat_losses = batch_loss.flatten().detach().cpu().numpy()
        flat_t = batch_t.flatten().detach().cpu().numpy()
        bin_edges = self.hparams.noise_schedule.get_ln_sigmat_bins(num_bins)
        # bin_idx = np.sum(bin_edges[:, None] <= flat_t[None, :], axis=0)
        # import pdb; pdb.set_trace()
        bin_idx = np.digitize(flat_t, bin_edges)
        bin_idx = np.clip(bin_idx, 0, num_bins - 1)
        t_binned_loss = np.bincount(bin_idx, weights=flat_losses)
        t_binned_n = np.bincount(bin_idx)

        stratified_losses = {}
        if loss_name is None:
            loss_name = "loss"
        for t_bin in np.unique(bin_idx).tolist():
            bin_start = bin_edges[t_bin]
            bin_end = bin_edges[t_bin + 1]
            t_range = f"{loss_name} ln_sigma=[{bin_start:.2f},{bin_end:.2f})"
            range_loss = t_binned_loss[t_bin] / t_binned_n[t_bin]
            stratified_losses[t_range] = range_loss
        return stratified_losses

    def get_loss(
        self,
        ht: torch.Tensor,
        x0: torch.Tensor,
        x0_energies: torch.Tensor,
        x0_forces: torch.Tensor,
        inverse_temp: float,
        energy_function: BaseEnergyFunction,
    ) -> torch.Tensor:
        h0 = self.hparams.noise_schedule.h(torch.zeros_like(ht))
        x0.requires_grad = True
        z = torch.randn_like(x0)
        z = self.maybe_remove_mean(z)
        x0 = self.maybe_remove_mean(x0)
        if self.hparams.get("debug_fm", False):
            t = torch.rand(x0.shape[0], device=x0.device)
            xt = (t[:, None] * x0 + (1 - t[:, None]) * z).requires_grad_()
            vt = self.score_net.denoiser(t, xt, inverse_temp)
            score_loss = torch.sum((vt - (x0 - z)) ** 2, dim=(-1))
            zeros = torch.zeros_like(score_loss)
            return zeros, score_loss, zeros, zeros, zeros

        xt = x0 + z * ht[:, None] ** 0.5
        # TODO: should probably do weighting
        lambda_t = (ht + 1) / ht

        predicted_x0_scorenet = self.score_net.denoiser(ht, xt, inverse_temp, return_score=False)
        score_loss = self.get_score_loss(
            ht=ht,
            x0=x0,
            predicted_x0_scorenet=predicted_x0_scorenet,
            weights=lambda_t,
        )
        if self.hparams.get("only_train_score", False):
            zeros = torch.zeros_like(score_loss)
            return zeros, score_loss, zeros, zeros, zeros
        target_score_loss = self.get_target_score_loss(
            ht=ht,
            x0=x0,
            xt=xt,
            energy_function=energy_function,
            predicted_x0=predicted_x0_scorenet,
            true_force=x0_forces,
            weights=None,  # TODO: should we use lambda_t here?
        )
        energy_score_loss, predicted_dUt_dt, predicted_Ut = self.get_energy_score_loss(
            ht=ht,
            xt=xt,
            inverse_temp=inverse_temp,
            predicted_x0_scorenet=predicted_x0_scorenet,
            weights=lambda_t,
        )
        energy_matching_loss = self.get_energy_matching_loss(
            h0=h0,
            x0=x0,
            x0_energies=x0_energies,
            inverse_temp=inverse_temp,
            energy_function=energy_function,
        )
        dem_energy_loss = self.get_dem_energy_loss(
            ht=ht,
            xt=xt,
            energy_function=energy_function,
            predicted_Ut=predicted_Ut,
        )
        # L2 regularization on dU/dt
<<<<<<< HEAD
        dU_dt_regularization_loss = torch.sum(predicted_dUt_dt**2, dim=(-1))
=======
        dU_dt_regularization_loss = torch.sum(predicted_dUt_dt ** 2, dim=(-1))
        if self.hparams.loss_weights["dU_dt_regularization"] == 0:
            dU_dt_regularization_loss = torch.zeros_like(dU_dt_regularization_loss)
>>>>>>> 42663ccb
        return (
            energy_score_loss,
            score_loss,
            target_score_loss,
            dem_energy_loss,
            energy_matching_loss,
            dU_dt_regularization_loss,
        )

    def get_score_loss(
        self,
        ht: torch.Tensor,
        x0: torch.Tensor,
        predicted_x0_scorenet: torch.Tensor,
        weights: Optional[torch.Tensor] = None,
    ) -> torch.Tensor:
        if self.hparams.loss_time_threshold["score"] > 0:
            assert (
                self.hparams.loss_weights["target_score"] > 0
            ), "target_score loss weight must be > 0 if score loss time threshold is > 0"
        if self.hparams.loss_weights["score"] == 0:
            return torch.zeros(x0.shape[0], device=x0.device)

        h_threshold = self.hparams.noise_schedule.h(self.hparams.loss_time_threshold["score"])
        time_mask = ht >= h_threshold
        if not time_mask.any():
            return torch.zeros_like(predicted_x0_scorenet)

        score_loss = torch.sum((predicted_x0_scorenet - x0) ** 2, dim=(-1))
        score_loss[~time_mask] = 0.0
        if weights is not None:
            score_loss = weights * score_loss
        return score_loss

    def get_energy_score_loss(
        self,
        ht: torch.Tensor,
        xt: torch.Tensor,
        inverse_temp: float,
        predicted_x0_scorenet: torch.Tensor,
        weights: Optional[torch.Tensor] = None,
    ) -> torch.Tensor:
        ht.requires_grad = True
        t = self.hparams.noise_schedule.t(ht)

        if self.hparams.loss_weights["energy_score"] == 0:
            predicted_Ut = torch.zeros(xt.shape[0], device=xt.device)
            if not (self.hparams.loss_weights["dem_energy"] == 0):
                predicted_Ut = self.energy_net_forward_energy(ht, xt, inverse_temp)
<<<<<<< HEAD
            return torch.zeros(xt.shape[0], device=xt.device), predicted_Ut

        (
            predicted_x0_energynet,
            predicted_dUt_dht,
            predicted_Ut,
        ) = self.energy_net_denoiser_and_energy(
=======
            return torch.zeros(xt.shape[0], device=xt.device), torch.zeros_like(predicted_Ut), predicted_Ut
        
        predicted_x0_energynet, predicted_dUt_dht, predicted_Ut = self.energy_net_denoiser_and_energy(
>>>>>>> 42663ccb
            ht=ht,
            xt=xt,
            beta=inverse_temp,
        )
        # chain rule
        predicted_dUt_dt = predicted_dUt_dht * self.hparams.noise_schedule.dh_dt(t)
        energy_score_loss = torch.sum(
            (predicted_x0_energynet - predicted_x0_scorenet.detach()) ** 2, dim=(-1)
        )
        if weights is not None:
            energy_score_loss = weights * energy_score_loss

        return energy_score_loss, predicted_dUt_dt, predicted_Ut

    def get_target_score_loss(
        self,
        ht: torch.Tensor,
        x0: torch.Tensor,
        xt: torch.Tensor,
        energy_function: BaseEnergyFunction,
        predicted_x0: torch.Tensor,
        true_force: Optional[torch.Tensor] = None,
        weights: Optional[torch.Tensor] = None,
    ) -> torch.Tensor:
        if self.hparams.loss_weights["target_score"] == 0:
            return torch.zeros(predicted_x0.shape[0], device=x0.device)

        h_threshold = self.hparams.noise_schedule.h(
            self.hparams.loss_time_threshold["target_score"]
        )
        time_mask = ht < h_threshold
        if not time_mask.any():
            return torch.zeros(predicted_x0.shape[0], device=x0.device)
        x0 = x0[time_mask]
        ht = ht[time_mask]
        xt = xt[time_mask]
        predicted_x0 = predicted_x0[time_mask]

        if true_force is None:
            energy = -energy_function(x0).sum()
            nabla_U0 = torch.autograd.grad(energy, x0, create_graph=True)[0]  # -score
        else:
            nabla_U0 = -true_force[time_mask]
        nabla_U0 = self.hparams.clipper.clip_scores(nabla_U0)
        x0 = xt - nabla_U0 * ht[:, None]
        target_score_loss = torch.sum((x0 - predicted_x0) ** 2, dim=(-1))

        if weights is not None:
            weights = weights[time_mask]
            return weights * target_score_loss
        return target_score_loss

    def get_dem_energy_loss(
        self,
        ht: torch.Tensor,
        xt: torch.Tensor,
        energy_function: BaseEnergyFunction,
        predicted_Ut: torch.Tensor,
        energy_threshold: float = 1e3,
        time_threshold: float = 0.2,
    ) -> torch.Tensor:
        if self.hparams.loss_weights["dem_energy"] == 0:
            return torch.zeros_like(predicted_Ut)

        h_threshold = self.hparams.noise_schedule.h(torch.tensor(time_threshold))
        time_mask = ht < h_threshold
        ht = ht[time_mask]
        xt = xt[time_mask]
        predicted_Ut = predicted_Ut[time_mask]
        Ut_estimate = -estimate_Rt(
            ht=ht,
            x=xt,
            energy_function=energy_function,
            num_mc_samples=self.hparams.dem.num_mc_samples,
        )
        mask = Ut_estimate > energy_threshold
        loss = (Ut_estimate - predicted_Ut) ** 2
        loss = ~mask * loss
        return loss

    def get_dem_loss(
        self,
        ht: torch.Tensor,
        xt: torch.Tensor,
        energy_function: BaseEnergyFunction,
        predicted_nabla_Ut: torch.Tensor,
    ) -> torch.Tensor:
        nabla_Ut_estimate = -estimate_grad_Rt(
            ht=ht,
            x=xt,
            energy_function=energy_function,
            num_mc_samples=self.hparams.dem.num_mc_samples,
        )
        nabla_Ut_estimate = self.hparams.dem.clipper.clip_scores(nabla_Ut_estimate)
        return torch.sum((nabla_Ut_estimate - predicted_nabla_Ut) ** 2, dim=(-1))

    def get_energy_matching_loss(
        self,
        h0: torch.Tensor,
        x0: torch.Tensor,
        inverse_temp: float,
        energy_function: BaseEnergyFunction,
        x0_energies: Optional[torch.Tensor] = None,
        energy_threshold: float = 1e3,
    ) -> torch.Tensor:
        if self.hparams.loss_weights["energy_matching"] == 0:
            return torch.zeros(x0.shape[0], device=x0.device)

        if self.trainer.global_step % self.hparams.do_energy_matching_loss_every_n_steps != 0:
            return torch.zeros(x0.shape[0], device=x0.device), None

        if x0_energies is None:
            x0_energies = energy_function(x0)

        U0_true = -x0_energies
        mask = U0_true > energy_threshold

        # z = torch.randn_like(x0)
        # z = self.maybe_remove_mean(z)
        # x0 = x0 + z * h0[:, None] ** 0.5 # TODO: is this better?
        U0_pred = self.energy_net.forward_energy(h0, x0, inverse_temp)

        energy_matching_loss = (U0_true - U0_pred) ** 2
        energy_matching_loss = ~mask * energy_matching_loss
        return energy_matching_loss

    def pre_training_step(self, x0_samples, prefix):
        # ln_sigmat = (
        #     torch.randn(len(x0_samples)).to(x0_samples.device) * self.hparams.P_std
        #     + self.hparams.P_mean
        # )
        ln_sigmat = self.hparams.noise_schedule.sample_ln_sigma(
            len(x0_samples), device=x0_samples.device
        )
        ht = torch.exp(2 * ln_sigmat)
        inverse_temp = self.inverse_temperatures[0]

        xt = x0_samples + torch.randn_like(x0_samples) * ht[:, None] ** 0.5

        predicted_nabla_Ut = self.score_net(ht, xt, inverse_temp)

        with torch.enable_grad():
            dem_score_loss = self.get_dem_loss(
                ht=ht,
                xt=xt,
                energy_function=self.energy_functions[0],
                predicted_nabla_Ut=predicted_nabla_Ut,
            )
        dem_score_loss = dem_score_loss.mean()
        loss_dict = {
            f"{prefix}/dem_score_loss": dem_score_loss,
        }
        self.log_dict(loss_dict, sync_dist=True)
        return dem_score_loss

    def model_step(self, x0_samples, x0_energies, x0_forces, temp_index, prefix):
        ln_sigmat = self.hparams.noise_schedule.sample_ln_sigma(
            len(x0_samples), device=x0_samples.device
        )
        ht = torch.exp(2 * ln_sigmat)

        inverse_temp = self.inverse_temperatures[temp_index]

        with torch.enable_grad():
            (
                energy_score_loss,
                score_loss,
                target_score_loss,
                dem_energy_loss,
                energy_matching_loss,
                dU_dt_regularization_loss,
            ) = self.get_loss(
                ht,
                x0_samples,
                x0_energies,
                x0_forces,
                inverse_temp,
                self.energy_functions[temp_index],
            )

        should_log_stratified_energy_score = (
            self.hparams.loss_weights["energy_score"] != 0 and prefix == "train"
        )
        should_log_stratified_score = self.hparams.loss_weights["score"] != 0 and prefix == "train"
        if should_log_stratified_score:
            self.log_dict(
                self.logsigma_stratified_loss(
                    ln_sigmat, score_loss, loss_name="train/stratified/score_loss"
                ),
                sync_dist=True,
            )
        if should_log_stratified_energy_score:
            self.log_dict(
                self.logsigma_stratified_loss(
                    ln_sigmat,
                    energy_score_loss,
                    loss_name="train/stratified/energy_score_loss",
                ),
                sync_dist=True,
            )

        energy_score_loss = energy_score_loss.mean()
        score_loss = score_loss.mean()
        target_score_loss = target_score_loss.mean()
        dem_energy_loss = dem_energy_loss.mean()
        energy_matching_loss = energy_matching_loss.mean()
        dU_dt_regularization_loss = dU_dt_regularization_loss.mean()

        loss_weights = self.hparams.loss_weights
        loss = (
            loss_weights["energy_score"] * energy_score_loss
            + loss_weights["score"] * score_loss
            + loss_weights["target_score"] * target_score_loss
            + loss_weights["dem_energy"] * dem_energy_loss
            + loss_weights["energy_matching"] * energy_matching_loss
            + loss_weights["dU_dt_regularization"] * dU_dt_regularization_loss
        )

        # update and log metrics
        loss_dict = {
            f"{prefix}/loss": loss,
            f"{prefix}/energy_score_loss": energy_score_loss,
            f"{prefix}/score_loss": score_loss,
            f"{prefix}/target_score_loss": target_score_loss,
            f"{prefix}/dem_energy_loss": dem_energy_loss,
            f"{prefix}/dU_dt_regularization_loss": dU_dt_regularization_loss,
        }

        if self.trainer.global_step % self.hparams.do_energy_matching_loss_every_n_steps == 0:
            loss_dict[f"{prefix}/energy_matching_loss"] = energy_matching_loss
        self.log_dict(loss_dict, sync_dist=True, prog_bar=prefix == "train")
        return loss

    def training_step(self, batch, batch_idx):
        if self.trainer.current_epoch < self.hparams.dem.num_training_epochs:
            x0_samples, _, _ = self.sample_buffers[0].sample(self.hparams.dem.training_batch_size)
            return self.pre_training_step(x0_samples, prefix="train")

        if self.hparams.train_on_all_temps:
            active_inverse_temperatures = self.inverse_temperatures[
                : self.active_inverse_temperature_index + 1
            ]
            temp_index = np.random.randint(0, len(active_inverse_temperatures))
        else:
            # TODO: random inverse temperatures for each element in the batch
            temp_index = self.active_inverse_temperature_index
        x0_samples, x0_energies, x0_forces, _ = self.sample_buffers[temp_index].sample(
            self.hparams.training_batch_size
        )

        should_do_data_augmentation = (
            self.trainer.current_epoch % self.hparams.data_augmentation_every_n_epochs
        ) == 0 and self.trainer.current_epoch > 0

        if should_do_data_augmentation and self.is_molecule:
            x0_samples, x0_forces = torch.vmap(self.data_augmentation)(x0_samples, x0_forces)
        loss = self.model_step(x0_samples, x0_energies, x0_forces, temp_index, prefix="train")
        return loss

    def on_train_epoch_end(self) -> None:
        if self.trainer.current_epoch >= self.hparams.dem.num_training_epochs:
            return
        if (
            self.trainer.current_epoch % self.hparams.dem.check_val_every_n_epochs == 0
            and self.trainer.global_step > 0
        ):
            self.eval_epoch_end_dem("val")

    def eval_step(self, prefix: str, batch: torch.Tensor, batch_idx: int) -> None:
        """Perform a single eval step on a batch of data from the validation set.

        :param batch: A batch of data (a tuple) containing the input tensor of images and target
            labels.
        :param batch_idx: The index of the current batch.
        """
        logger.debug(f"Eval step {prefix}")

        try:
            val_loss = 0.0
            num_samples = min(self.hparams.num_eval_samples, self.hparams.training_batch_size)
            active_inverse_temperatures = self.inverse_temperatures[
                : self.active_inverse_temperature_index + 1
            ]

            for temp_index, inverse_temp in enumerate(active_inverse_temperatures):
                energy_function = self.energy_functions[temp_index]

                if prefix == "test":
                    true_x0_samples = energy_function.sample_test_set(num_samples)
                elif prefix == "val":
                    true_x0_samples = energy_function.sample_val_set(num_samples)

                true_x0_energies, true_x0_forces = energy_function(
                    true_x0_samples, return_force=True
                )
                loss = self.model_step(
                    true_x0_samples,
                    true_x0_energies,
                    true_x0_forces,
                    temp_index,
                    prefix=f"{prefix}/temp={self.temperatures[temp_index]:0.3f}",
                )
                val_loss += loss

            self.log(f"{prefix}/loss", val_loss)

        except Exception as e:
            logger.error(f"Error in eval step {prefix}: {e}")
            raise e

    def eval_epoch_end_dem(self, prefix: str):
        logger.debug(f"Started DEM eval epoch end {prefix}")
        wandb_logger = get_wandb_logger(self.loggers)
        energy_function = self.energy_functions[0]
        samples, _, _ = self.generate_samples(
            prior=self.priors[0],
            energy_function=energy_function,
            num_samples=self.hparams.dem.num_samples_to_generate_per_epoch,
            weighted_sde_integrator=self.weighted_sde_integrator_dem,
        )
        samples_energy = energy_function(samples)

        self.sample_buffers[0].add(
            samples,
            samples_energy,
        )
        prefix_plot = f"{prefix}/dem"
        if self.is_molecule:
            self._log_dist_w2(prefix=prefix_plot, temp_index=0, generated_samples=samples)
        self._log_energy_distances(
            prefix=prefix_plot,
            temp_index=0,
            generated_samples=samples,
        )
        energy_function.log_on_epoch_end(
            samples,
            samples_energy,
            wandb_logger,
            prefix=prefix_plot,
        )
        self.log(f"{prefix_plot}/energy_mean", -samples_energy.mean(), sync_dist=True)
        logger.debug(f"Finished eval epoch end DEM {prefix}")

    def eval_epoch_end(self, prefix: str):
        logger.debug(f"Started eval epoch end {prefix}")
        wandb_logger = get_wandb_logger(self.loggers)

        active_inverse_temperatures = [
            self.inverse_temperatures[self.active_inverse_temperature_index]
        ]
        temp_index = self.active_inverse_temperature_index
        inverse_temp = self.inverse_temperatures[temp_index]

        not_last_inverse_temp = (
            self.active_inverse_temperature_index < len(self.inverse_temperatures) - 1
        )
        temp_index_lower = temp_index
        num_samples = self.hparams.num_eval_samples

        if self.trainer.current_epoch > 0 and not_last_inverse_temp:
            do_update = (self.trainer.current_epoch + 1) == self.update_temp_epoch[
                self.active_inverse_temperature_index
            ]
            if do_update:
                # update active inverse temperatures
                active_inverse_temperatures = self.inverse_temperatures[
                    self.active_inverse_temperature_index : self.active_inverse_temperature_index
                    + 2
                ]
                temp_index_lower = self.active_inverse_temperature_index + 1
                self.active_inverse_temperature_index = temp_index_lower
                num_samples = self.hparams.num_temp_annealed_samples_to_generate
        logger.debug(
            f"Active inverse temperatures: {active_inverse_temperatures} during epoch {self.trainer.current_epoch}"
        )

        # for inverse_temp in active_inverse_temperatures:
        logger.debug(f"Started eval epoch end for inverse_temp {inverse_temp:0.3f}")

        inverse_lower_temp = self.inverse_temperatures[temp_index_lower]
        energy_function = self.energy_functions[temp_index_lower]

        temp = self.temperatures[temp_index]
        temp_lower = self.temperatures[temp_index_lower]

        logger.debug(f"temperature is {temp:0.3f} and lower temp is {temp_lower:0.3f}")
        logger.debug(f"temp_index is {temp_index} and temp_index_lower is {temp_index_lower}")

        logger.debug(
            f"Generating {num_samples}"
            + f" samples for temperature {temp:0.3f} annealed to temperature {temp_lower:0.3f}"
        )
        (
            samples,
            samples_not_resampled,
            logweights,
            num_unique_idxs,
            sde_terms,
        ) = self.generate_samples(
            prior=self.priors[temp_index_lower],
            energy_function=energy_function,
            num_samples=num_samples,
            return_logweights=True,
            inverse_temp=inverse_temp,
            annealing_factor=inverse_lower_temp / inverse_temp,
        )
        samples_energy, samples_forces = energy_function(samples, return_force=True)
        samples_not_resampled_energy = energy_function(samples_not_resampled)
        if temp_index_lower != temp_index:
            # mask out samples with high energy
            mask = (samples_energy > self.hparams.energy_masking_threshold) | (
                samples_energy < -self.hparams.energy_masking_threshold
            )
            # fill the buffers
            self.sample_buffers[temp_index_lower].add(
                samples[~mask],
                samples_energy[~mask],
                samples_forces[~mask],
            )
            output_dir = hydra.core.hydra_config.HydraConfig.get().runtime.output_dir
            # append time to avoid overwriting
            path = f"{output_dir}/buffer_samples_temperature_{temp:0.3f}.pt"
            torch.save(samples, path)
            torch.save(samples_energy, path.replace("buffer_samples", "buffer_energies"))
            logger.info(f"Saving samples to {path}")
        logger.debug(
            f"Buffer size for temperature {temp:0.3f} is {len(self.sample_buffers[temp_index_lower])} at epoch {self.trainer.current_epoch}"
        )
        print(
            f"Buffer size for temp {temp:0.3f} is {len(self.sample_buffers[temp_index_lower])} at epoch {self.trainer.current_epoch}"
        )
        # select a subset of the generated samples to log
        if self.is_molecule:
            self._log_dist_w2(prefix="val", temp_index=temp_index_lower, generated_samples=samples)
        self._log_energy_distances(
            prefix="val",
            temp_index=temp_index_lower,
            generated_samples=samples,
        )

        prefix_plot = f"val/temp= {temp:0.3f} annealed to {temp_lower:0.3f}"
        for term in fields(SDETerms):
            if (
                term.name == "drift_X"
                or term.name == "drift_A"
                or getattr(sde_terms[0], term.name) is None
            ):
                continue
            self._log_sde_term(sde_terms, term.name, prefix=prefix_plot)

        energy_function.log_on_epoch_end(
            samples,
            samples_energy,
            wandb_logger,
            latest_samples_not_resampled=samples_not_resampled,
            prefix=prefix_plot,
        )
        self.log(f"{prefix_plot}/energy_mean", -samples_energy.mean(), sync_dist=True)
        self.log(
            f"{prefix_plot}/energy_mean_no_resampling",
            samples_not_resampled_energy.mean(),
            sync_dist=True,
        )
        if self.hparams.resampling_interval != -1:
            self._log_logweights(
                logweights,
                prefix=prefix_plot,
            )
            self._log_std_logweights(
                logweights,
                prefix=prefix_plot,
            )
            self._log_num_unique_idxs(
                num_unique_idxs,
                prefix=prefix_plot,
            )

            if wandb_logger is not None:
                self.logger.experiment.log(
                    {
                        "1D Array Plot": wandb.plot.line_series(
                            xs=torch.linspace(1, 0, len(num_unique_idxs)).tolist(),
                            ys=[num_unique_idxs],
                            keys=["Number of Unique Indices"],
                            title=rf"val/temp= {temp:0.3f}, annealed to {temp_lower:0.3f}",
                            xname="Time",
                        )
                    }
                )
        logger.debug(f"Finished eval epoch end {prefix}")

    def on_test_epoch_end(self) -> None:
        if self.hparams.get("temps_to_anneal_test", False):
            logger.info("Found temps to anneal test")
            highest_temp = self.temperatures[0]
            inverse_temps_to_anneal = [
                (
                    torch.round(highest_temp / a, decimals=2),
                    torch.round(highest_temp / b, decimals=2),
                )
                for a, b in self.hparams.temps_to_anneal_test
            ]
        else:
            logger.info("No temps to anneal test")
            inverse_temps_to_anneal = [
                (self.inverse_temperatures[i], self.inverse_temperatures[i + 1])
                for i in range(len(self.inverse_temperatures) - 1)
            ]

        for temps in inverse_temps_to_anneal:
            inverse_temp = temps[0].item()
            inverse_lower_temp = temps[1].item()
            # get the index of the inverse temperature
            temp_index = torch.nonzero(self.inverse_temperatures == inverse_temp)[0].item()
            temp_index_lower = torch.nonzero(self.inverse_temperatures == inverse_lower_temp)[
                0
            ].item()
            logger.info(
                f"Generating {self.hparams.num_samples_to_save} samples for temperature {inverse_temp:0.3f} annealed to temperature {inverse_lower_temp:0.3f}"
            )
            logger.info(f"temp_index is {temp_index} and temp_index_lower is {temp_index_lower}")
            logger.info(f"Resampling interval is {self.hparams.resampling_interval}")
            final_samples, _, sde_terms = self.generate_samples(
                prior=self.priors[temp_index + 1],
                energy_function=self.energy_functions[temp_index + 1],
                num_samples=self.hparams.num_samples_to_save,
                inverse_temp=inverse_temp,
                annealing_factor=inverse_lower_temp / inverse_temp,
            )

            output_dir = hydra.core.hydra_config.HydraConfig.get().runtime.output_dir
            # append time to avoid overwriting
            path = f"{output_dir}/samples_temperature_{self.temperatures[temp_index]:0.3f}_annealed_to_{self.temperatures[temp_index_lower]}.pt"
            torch.save(final_samples, path)
            logger.info(f"Saving samples to {path}")

            # compute metrics on a subset of the generated samples
            batch_generated_samples = sample_from_tensor(
                final_samples, self.hparams.test_batch_size
            )
            self._log_energy_distances(
                inverse_temp,
                prefix="test",
                generated_samples=batch_generated_samples,
            )
            self._log_dist_w2(
                inverse_temp,
                prefix="test",
                generated_samples=batch_generated_samples,
            )
            prefix_plot = (
                f"test/inverse_temp= {inverse_temp:0.3f} annealed to {inverse_lower_temp:0.3f}"
            )
            for term in fields(SDETerms):
                if (
                    term.name == "drift_X"
                    or term.name == "drift_A"
                    or getattr(sde_terms[0], term.name) is None
                ):
                    continue
                self._log_sde_term(sde_terms, term.name, prefix=prefix_plot)

            energy_function = self.energy_functions[temp_index + 1]
            samples_energy = energy_function(final_samples)
            wandb_logger = get_wandb_logger(self.loggers)
            energy_function.log_on_epoch_end(
                final_samples,
                samples_energy,
                wandb_logger,
                prefix=prefix_plot,
            )
            self.log(f"{prefix_plot}/energy_mean", -samples_energy.mean(), sync_dist=True)
            logger.debug("Finished eval epoch end test")

    def _log_logweights(self, logweights, prefix="val"):
        wandb_logger = get_wandb_logger(self.loggers)
        if wandb_logger is None:
            return
        fig, axs = plt.subplots(1, 1, figsize=(8, 4))
        # sample a few at random from the logweights
        idx = torch.randint(0, logweights.shape[1], (15,))
        logweights = logweights[:, idx].cpu().numpy()
        integration_times = torch.linspace(1, 0, logweights.shape[0])
        axs.plot(integration_times, logweights)

        # limit yaxis
        axs.set_xlabel("Integration time")
        fig.canvas.draw()
        img = PIL.Image.frombytes("RGB", fig.canvas.get_width_height(), fig.canvas.tostring_rgb())
        wandb_logger.log_image(f"{prefix}/annealing_logweights", [img])

    def _log_std_logweights(self, logweights, prefix="val"):
        wandb_logger = get_wandb_logger(self.loggers)
        if wandb_logger is None:
            return

        fig, axs = plt.subplots(1, 1, figsize=(8, 4))
        std_logweights = logweights.std(dim=1).cpu().numpy()
        integration_times = torch.linspace(1, 0, std_logweights.shape[0])
        axs.plot(integration_times, std_logweights)
        axs.set_xlabel("Integration time")
        fig.canvas.draw()
        img = PIL.Image.frombytes("RGB", fig.canvas.get_width_height(), fig.canvas.tostring_rgb())
        wandb_logger.log_image(f"{prefix}/std_logweights", [img])

    def _log_sde_term(self, sde_terms, term, prefix="val"):
        wandb_logger = get_wandb_logger(self.loggers)
        if wandb_logger is None:
            return

        fig, axs = plt.subplots(1, 1, figsize=(8, 4))
        div_st_mean = torch.stack(
            [getattr(sde_terms[i], term).mean() for i in range(len(sde_terms))]
        )
        div_st_std = torch.stack(
            [getattr(sde_terms[i], term).std() for i in range(len(sde_terms))]
        )
        div_st_mean = div_st_mean.cpu().numpy()
        div_st_std = div_st_std.cpu().numpy()

        integration_times = torch.linspace(1, 0, div_st_mean.shape[0])
        axs.plot(integration_times, div_st_std, label="mean")
        # axs.fill_between(integration_times, div_st_mean - div_st_std, div_st_mean + div_st_std, alpha=0.3)

        axs.set_xlabel("Integration time")
        fig.canvas.draw()
        img = PIL.Image.frombytes("RGB", fig.canvas.get_width_height(), fig.canvas.tostring_rgb())
        wandb_logger.log_image(f"{prefix}/{term}", [img])

    def _log_energy_distances(self, temp_index, generated_samples, prefix="val"):
        energy_function = self.energy_functions[temp_index]
        generated_energies = energy_function(generated_samples)
        if "test" in prefix:
            data_set = energy_function.sample_test_set(generated_samples.shape[0])
        else:
            data_set = energy_function.sample_val_set(generated_samples.shape[0])
        energies = energy_function(data_set)
        energy_distances_dict = energy_distances(
            generated_energies,
            energies,
            prefix=prefix,
            energy_threshold=self.hparams.energy_masking_threshold,
        )
        self.log_dict(
            energy_distances_dict,
            sync_dist=True,
        )

    def _log_dist_w2(self, temp_index, generated_samples, prefix="val"):
        energy_function = self.energy_functions[temp_index]

        if "test" in prefix:
            data_set = energy_function.sample_test_set(generated_samples.shape[0])
        else:
            data_set = energy_function.sample_val_set(generated_samples.shape[0])

        dist_w2 = (
            pot.emd2_1d(
                energy_function.interatomic_dist(generated_samples).cpu().numpy().reshape(-1),
                energy_function.interatomic_dist(data_set).cpu().numpy().reshape(-1),
            )
            ** 0.5
        )
        self.log(f"{prefix}/dist_w2", dist_w2, sync_dist=True)

    def _log_num_unique_idxs(self, num_unique_idxs, prefix="val"):
        wandb_logger = get_wandb_logger(self.loggers)
        if wandb_logger is None:
            return
        fig, axs = plt.subplots(1, 1, figsize=(8, 4))
        integration_times = torch.linspace(1, 0, len(num_unique_idxs))
        axs.plot(integration_times, num_unique_idxs)
        axs.set_xlabel("Integration time")
        fig.canvas.draw()
        img = PIL.Image.frombytes("RGB", fig.canvas.get_width_height(), fig.canvas.tostring_rgb())
        wandb_logger.log_image(f"{prefix}/num_unique_idxs", [img])

    def maybe_remove_mean(self, x):
        if self.is_molecule:
            x = remove_mean(x, self.n_particles, self.n_spatial_dim)
        return x

    def setup(self, stage: str) -> None:
        self.energy_functions = {}
        if self.hparams.num_epochs_per_temp is not None:
            assert len(self.hparams.num_epochs_per_temp) == len(self.inverse_temperatures) - 1
            self.update_temp_epoch = (
                np.cumsum(self.hparams.num_epochs_per_temp) + self.hparams.dem.num_training_epochs
            )
            assert (
                self.update_temp_epoch % self.trainer.check_val_every_n_epoch == 0
            ).all(), (
                "update_temp_epoch values must be divisible by the trainer.check_val_every_n_epoch"
            )
            logger.debug(
                f"Update temp epochs: {self.update_temp_epoch} for inverse temperatures {self.inverse_temperatures}"
            )
        else:
            assert (
                len(self.inverse_temperatures) == 1
            ), "Need to specify num_epochs_per_temp in the config file"

        for temp_index, inverse_temp in enumerate(self.inverse_temperatures):
            self.energy_functions[temp_index] = self.hparams.energy_function(
                device=self.device,
                temperature=self.temperatures[temp_index],
                device_index=str(self.trainer.local_rank),
            )
            if self.hparams.init_from_prior or self.hparams.dem.num_training_epochs > 0:
                init_states = self.priors[temp_index].sample(self.hparams.num_init_samples)
            else:
                init_states = self.energy_functions[0].sample_train_set(
                    self.hparams.num_init_samples
                )
            init_energies, init_forces = self.energy_functions[temp_index](
                init_states, return_force=True
            )
            if temp_index == 0:
                # modules are moved after setup
                # manually move
                self.sample_buffers.to(self.device)
                self.sample_buffers[temp_index].add(init_states, init_energies, init_forces)

        self.is_molecule = self.energy_functions[0].is_molecule
        if self.is_molecule:
            self.n_particles = self.energy_functions[0].n_particles
            self.n_spatial_dim = self.energy_functions[0].n_spatial_dim
            self.data_augmentation = Random3DRotationTransform(
                self.n_particles, self.n_spatial_dim
            )<|MERGE_RESOLUTION|>--- conflicted
+++ resolved
@@ -356,13 +356,9 @@
             predicted_Ut=predicted_Ut,
         )
         # L2 regularization on dU/dt
-<<<<<<< HEAD
         dU_dt_regularization_loss = torch.sum(predicted_dUt_dt**2, dim=(-1))
-=======
-        dU_dt_regularization_loss = torch.sum(predicted_dUt_dt ** 2, dim=(-1))
         if self.hparams.loss_weights["dU_dt_regularization"] == 0:
             dU_dt_regularization_loss = torch.zeros_like(dU_dt_regularization_loss)
->>>>>>> 42663ccb
         return (
             energy_score_loss,
             score_loss,
@@ -412,19 +408,9 @@
             predicted_Ut = torch.zeros(xt.shape[0], device=xt.device)
             if not (self.hparams.loss_weights["dem_energy"] == 0):
                 predicted_Ut = self.energy_net_forward_energy(ht, xt, inverse_temp)
-<<<<<<< HEAD
-            return torch.zeros(xt.shape[0], device=xt.device), predicted_Ut
-
-        (
-            predicted_x0_energynet,
-            predicted_dUt_dht,
-            predicted_Ut,
-        ) = self.energy_net_denoiser_and_energy(
-=======
             return torch.zeros(xt.shape[0], device=xt.device), torch.zeros_like(predicted_Ut), predicted_Ut
         
         predicted_x0_energynet, predicted_dUt_dht, predicted_Ut = self.energy_net_denoiser_and_energy(
->>>>>>> 42663ccb
             ht=ht,
             xt=xt,
             beta=inverse_temp,
