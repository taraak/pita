--- conflicted
+++ resolved
@@ -1116,11 +1116,8 @@
         logger.debug(f"Populated buffer 0 with {len(self.sample_buffers[0])} samples")
 
     def setup(self, stage: str) -> None:
-<<<<<<< HEAD
         logger.debug(f"Setting up {stage}")
         self.energy_functions = {}
-=======
->>>>>>> faea5f33
         if self.hparams.num_epochs_per_temp is not None:
             assert len(self.hparams.num_epochs_per_temp) == len(self.inverse_temperatures) - 1
             self.update_temp_epoch = (
@@ -1138,8 +1135,6 @@
             assert (
                 len(self.inverse_temperatures) == 1
             ), "Need to specify num_epochs_per_temp in the config file"
-    
-        self.energy_functions = {}
 
         for temp_index, _ in enumerate(self.inverse_temperatures):
             self.energy_functions[temp_index] = self.hparams.energy_function(
