import PIL
import torch
import numpy as np
import matplotlib.pyplot as plt

from typing import Optional

from lightning.pytorch.loggers import WandbLogger

from bgflow import Energy
from bgflow.utils import distance_vectors, distances_from_vectors

from src.energies.base_energy_function import BaseEnergyFunction
from src.models.components.replay_buffer import ReplayBuffer
from src.utils.data_utils import remove_mean


def sample_from_array(array, size):
    idx = np.random.choice(array.shape[0], size=size)
    return array[idx]


def lennard_jones_energy_torch(r, eps=1.0, rm=1.0):
    lj = eps * ((rm / r) ** 12 - 2 * (rm / r) ** 6)
    return lj


class LennardJonesPotential:
    def __init__(
        self,
        dim,
        n_particles,
        eps=1.0,
        rm=1.0,
        tau=1.0,
        harmonic_potential_coef=0.5,
        device="cpu",
    ):
        self._dim = dim
        self._n_particles = n_particles
        self._n_dims = dim // n_particles
        self.eps = eps
        self.rm = rm
        self.tau = tau
        self.harmonic_potential_coef = harmonic_potential_coef
        self.device = device

        self.event_shape = torch.Size([dim])

    def _get_senders_and_receivers_fully_connected(self, n_nodes):
        receivers = []
        senders = []
        for i in range(n_nodes):
            for j in range(n_nodes - 1):
                receivers.append(i)
                senders.append((i + 1 + j) % n_nodes)
        return torch.tensor(senders), torch.tensor(receivers)

    def _energy(self, x: torch.Tensor):
        if isinstance(self.rm, float):
            r = torch.ones(self._n_particles, device=self.device) * self.rm
        senders, receivers = self._get_senders_and_receivers_fully_connected(
            self._n_particles
        )
        vectors = x[senders] - x[receivers]
        d = torch.linalg.norm(vectors, ord=2, dim=-1)
        term_inside_sum = (r[receivers] / d) ** 12 - 2 * (r[receivers] / d) ** 6
        energy = self.eps / (2 * self.tau) * term_inside_sum.sum()

        centre_of_mass = x.mean(dim=0)
        harmonic_potential = (
            self.harmonic_potential_coef * (x - centre_of_mass).pow(2).sum()
        )
        return energy + harmonic_potential

    def _log_prob(self, x: torch.Tensor):
        x = x.reshape(-1, self._n_particles, self._n_dims)
        return -torch.vmap(self._energy)(x)


class LennardJonesEnergy(BaseEnergyFunction):
    def __init__(
        self,
        dimensionality,
        n_particles,
        data_path,
        device="cpu",
        plot_samples_epoch_period=5,
        plotting_buffer_sample_size=512,
        data_normalization_factor=1.0,
        data_path_train=None,
    ):
        torch.manual_seed(0)  # seed of 0

        self.n_particles = n_particles
        self.n_spatial_dim = dimensionality // n_particles

        if self.n_particles != 13:
            raise NotImplementedError

        self.curr_epoch = 0
        self.plotting_buffer_sample_size = plotting_buffer_sample_size
        self.plot_samples_epoch_period = plot_samples_epoch_period

        self.data_normalization_factor = data_normalization_factor

        self.device = device

        self.data_path = data_path
        self.data_path_train = data_path_train

        self.lennard_jones = LennardJonesPotential(
            dim=dimensionality,
            n_particles=n_particles,
            eps=1.0,
            rm=1.0,
            tau=1.0,
            harmonic_potential_coef=0.5,
            device=device,
        )

        super().__init__(dimensionality=dimensionality)

    def __call__(self, samples: torch.Tensor) -> torch.Tensor:
        return self.lennard_jones._log_prob(samples)

    def setup_test_set(self):
        all_data = np.load(self.data_path, allow_pickle=True)
        # Following the EACF paper for the partitions
        # This test set is bad. It's a single MC Chain
        test_data = all_data[:1000]
        test_data = remove_mean(test_data, self.n_particles, self.n_spatial_dim)
        test_data = torch.tensor(test_data, device=self.device)
        del all_data
        return test_data
<<<<<<< HEAD
    
    def setup_val_set(self):
        all_data = np.load(self.data_path, allow_pickle=True)
        # Following the EACF paper for the partitions
        # This test set is bad. It's a single MC Chain
        val_data = all_data[1000:2000]
        val_data = remove_mean(
            val_data, self.n_particles, self.n_spatial_dim
        )
        val_data = torch.tensor(val_data,
                                 device=self.device)
        del all_data
        return val_data
    
=======

>>>>>>> 2dfabbcf
    def setup_train_set(self):
        if self.data_path_train is None:
            raise ValueError("No train data path provided")
        train_data = np.load(self.data_path_train, allow_pickle=True)
        train_data = remove_mean(train_data, self.n_particles, self.n_spatial_dim)
        train_data = torch.tensor(train_data, device=self.device)
        return train_data

    def interatomic_dist(self, x):
        batch_shape = x.shape[: -len(self.lennard_jones.event_shape)]
        x = x.view(*batch_shape, self.n_particles, self.n_spatial_dim)

        # Compute the pairwise interatomic distances
        # removes duplicates and diagonal
        distances = x[:, None, :, :] - x[:, :, None, :]
        distances = distances[
            :,
            torch.triu(torch.ones((self.n_particles, self.n_particles)), diagonal=1)
            == 1,
        ]
        dist = torch.linalg.norm(distances, dim=-1)
        return dist

    def log_on_epoch_end(
        self,
        latest_samples: torch.Tensor,
        latest_energies: torch.Tensor,
        unprioritized_buffer_samples: Optional[torch.Tensor],
        cfm_samples: Optional[torch.Tensor],
        replay_buffer: ReplayBuffer,
        wandb_logger: WandbLogger,
        prefix: str = "",
    ) -> None:
        if latest_samples is None:
            return

        if wandb_logger is None:
            return

        if len(prefix) > 0 and prefix[-1] != "/":
            prefix += "/"

        if self.curr_epoch % self.plot_samples_epoch_period == 0:
            samples_fig = self.get_dataset_fig(latest_samples)

            wandb_logger.log_image(f"{prefix}generated_samples", [samples_fig])

            if unprioritized_buffer_samples is not None:
                cfm_samples_fig = self.get_dataset_fig(cfm_samples)

                wandb_logger.log_image(
                    f"{prefix}cfm_generated_samples", [cfm_samples_fig]
                )

        self.curr_epoch += 1

    def get_dataset_fig(self, samples):
        test_data_smaller = self.sample_test_set(1000)

        fig, axs = plt.subplots(1, 2, figsize=(12, 4))

        dist_samples = self.interatomic_dist(samples).detach().cpu()
        dist_test = self.interatomic_dist(test_data_smaller).detach().cpu()

        axs[0].hist(
            dist_samples.view(-1),
            bins=100,
            alpha=0.5,
            density=True,
            histtype="step",
            linewidth=4,
        )
        axs[0].hist(
            dist_test.view(-1),
            bins=100,
            alpha=0.5,
            density=True,
            histtype="step",
            linewidth=4,
        )
        axs[0].set_xlabel("Interatomic distance")
        axs[0].legend(["generated data", "test data"])

        energy_samples = -self(samples).detach().detach().cpu()
        energy_test = -self(test_data_smaller).detach().detach().cpu()

        min_energy = min(energy_test.min(), energy_samples.min()).item()
        max_energy = max(energy_test.max(), energy_samples.max()).item()

        axs[1].hist(
            energy_test.cpu(),
            bins=100,
            density=True,
            alpha=0.4,
            range=(-30, 0),
            color="g",
            histtype="step",
            linewidth=4,
            label="test data",
        )
        axs[1].hist(
            energy_samples.cpu(),
            bins=100,
            density=True,
            alpha=0.4,
            range=(-30, 0),
            color="r",
            histtype="step",
            linewidth=4,
            label="generated data",
        )
        axs[1].set_xlabel("Energy")
        axs[1].legend()

        # plt.show()

        fig.canvas.draw()
        return PIL.Image.frombytes(
            "RGB", fig.canvas.get_width_height(), fig.canvas.tostring_rgb()
        )<|MERGE_RESOLUTION|>--- conflicted
+++ resolved
@@ -133,7 +133,6 @@
         test_data = torch.tensor(test_data, device=self.device)
         del all_data
         return test_data
-<<<<<<< HEAD
     
     def setup_val_set(self):
         all_data = np.load(self.data_path, allow_pickle=True)
@@ -148,9 +147,6 @@
         del all_data
         return val_data
     
-=======
-
->>>>>>> 2dfabbcf
     def setup_train_set(self):
         if self.data_path_train is None:
             raise ValueError("No train data path provided")
